--- conflicted
+++ resolved
@@ -49,7 +49,6 @@
 	_, err = os.Stat(reportFile)
 	assert.NoError(t, err)
 	defer os.Remove(reportFile)
-<<<<<<< HEAD
 }
 
 func TestDynamicXlsxSummaryReporter_createDynamicTables(t *testing.T) {
@@ -109,6 +108,4 @@
 	assert.NoError(t, err)
 	assert.True(t, rows.Next())
 	rows.Close()
-=======
->>>>>>> bc1b71b0
 }